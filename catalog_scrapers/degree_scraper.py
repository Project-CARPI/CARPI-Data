from bs4 import BeautifulSoup
import requests
import sys


# def main():
#     baseURL = 'https://glasswing.vc/our-companies/'
#     storage = []
#     pageToScrape = requests.get(baseURL)
#     while True:
#         if pageToScrape.status_code == 200:
#             soup = BeautifulSoup(pageToScrape.text, 'html.parser')
#             portfolios = soup.findAll('div', attrs={'class':'portfolio-card'})
#             for portfolio in portfolios:
#                 iteration = []
#                 helper(portfolio, iteration)
#                 storage.append(iteration)
#             break
#         else:
#             break
    
#     print("Updating values")
    
#     # file for csv
#     file_path = 'output.csv'

#     # Write data to the CSV file
#     with open(file_path, 'w', newline='') as csvfile:
#         writer = csv.writer(csvfile)
#         writer.writerows(storage)


def main():
    print("Hello")
    URL = "https://catalog.rpi.edu/content.php?catoid=30&navoid=864"
    storage_p = []
    storage_ul = []
    pageToScrape = requests.get(URL)
    while True:
        if pageToScrape.status_code == 200:
            soup = BeautifulSoup(pageToScrape.text, 'html.parser')
            portfolios = soup.find('td', attrs={'class':'block_content', 'colspan':'2'})

            # get all the degree names
            p_names = portfolios.findAll('p', attrs={'style':'padding-left: 30px'})
            for name in p_names:
                strong = name.find('strong').get_text()
                storage_p.append(strong)

            
            # get all the degree links and names of degrees
            degree_links = portfolios.findAll('ul', attrs={'class':'program-list'})
            for degree_type in degree_links:
                current_degrees = []
                list_degrees = degree_type.findAll('li', attrs={'style':'list-style-type: none'})
                for degree in list_degrees:
                    href = "https://catalog.rpi.edu/" + degree.find('a').get('href')
                    name = degree.find('a').get_text()
                    name_link_pair = [name, href]
                    current_degrees.append(name_link_pair)
                storage_ul.append(current_degrees)
        
            # - All the degrees in each type
            # print(storage_ul)
            # - Type of degrees
            # print(storage_p)
            # time to visit individual links and find the credit requirements!
            # use "acalog index % 3" to get the year, fall semester, and spring semester. 
    
            # more issues:
            # 1. Not all the pages are in the same format. You will indeed have a total of 8 acalog_core's and 4 headers per undergraduate degree (check COMD for the error)
            # 2. Try using a counter instead of intentionally shortening the acalog_core list. The code will need a lot of work.
            classes_and_requirements = {}
            for index_of_degree in range(len(storage_p)):
                # print(storage_ul[index_of_degree])
                # bachelors
                if storage_p[index_of_degree] == "Baccalaureate":
                    for degree in storage_ul[index_of_degree]:
                        print(degree[0])
                        # ERROR LOG:
                        #   Biology: ???
                        #   Engineering Core Curriculum: fall_classes = all_leftpads[i]... --> index out of range
                        #   Information Technology and Web Science: Completely different scraping format.
                        #   Music: ???
                        #   Physician-Scientist: spring_classes = all_leftpads[i]... -> NoneType object
                        if degree[0] == "Biology, B.S." or degree[0] == "Engineering Core Curriculum" or degree[0] == "Information Technology and Web Science B.S." or degree[0] == "Music B.S." or degree[0] == "Physician-Scientist":
                            continue
                        classes_and_requirements[degree[0]] = {
                            "First Year": {
                                "Fall": [],
                                "Spring": []
                            },
                            "Second Year": {
                                "Fall": [],
                                "Spring": []
                            },
                            "Third Year": {
                                "Arch": [],
                                "Fall": [],
                                "Spring": []
                            },
                            "Fourth Year": {
                                "Fall": [],
                                "Spring": []
                            }
                        }

<<<<<<< HEAD
                        # ONE ISSUE FOR POP: Check if something exists in list. If not, dont pop.
=======
                        # ONE ISSUE FOR POP: Check if something exists in list. If not, dont pop
>>>>>>> a1e8a2bd

                        link = degree[1]
                        requirements = requests.get(link)
                        # print(classes_and_requirements)
                        if requirements.status_code == 200:        
                            soup = BeautifulSoup(requirements.text, 'html.parser')
                            portfolios = soup.find('td', attrs={'colspan':'4', 'class':'width' })
                            all_info = portfolios.find('div', attrs={'class':'custom_leftpad_20'})
                            # get all acalog-cores (first thru. fourth years)
                            all_leftpads = all_info.findAll('div', attrs={'class':'custom_leftpad_20'}, recursive=False)[0:4]
                            for i in range(4):
                                arch_sem = []
                                fall_sem = []
                                spring_sem = []
                                arch_classes = []
                                fall_classes = all_leftpads[i].findAll('div', attrs={'class':'acalog-core'})[0].find('ul').findAll('li')
                                spring_classes = all_leftpads[i].findAll('div', attrs={'class':'acalog-core'})[1].find('ul').findAll('li')

                                if i == 2:
                                    arch_classes = all_leftpads[i].findAll('div', attrs={'class':'acalog-core'})[0].find('ul').findAll('li')
                                    fall_classes = all_leftpads[i].findAll('div', attrs={'class':'acalog-core'})[1].find('ul').findAll('li')
                                    spring_classes = all_leftpads[i].findAll('div', attrs={'class':'acalog-core'})[2].find('ul').findAll('li')

                                if i == 0:
                                    index = 0
                                    while index < len(fall_classes):
                                        class_and_credits = fall_classes[index].get_text()
                                        try:
                                            test = class_and_credits.index(":")
                                            # Proceed with the logic if the colon is found
                                            # For example, split the string
                                            class_item = class_and_credits[0:test - 13]
                                            credits_per_class = class_and_credits[test + 2:test + 3]
                                            fall_sem.append(class_item + ":" + str(credits_per_class))
                                            index += 1
                                        except ValueError:
                                            # Skip the item or handle it in case of missing colon
                                            # print("Colon not found, skipping this entry.")
                                            if class_and_credits == "or":
                                                or_classes = []
                                                if len(fall_sem) > 0:
                                                    fall_sem.pop(len(fall_sem) - 1)
                                                first_choice = fall_classes[index - 1].get_text()

                                                test = first_choice.index(":")
                                                # Proceed with the logic if the colon is found
                                                # For example, split the string
                                                class_item = first_choice[0:test - 13]
                                                credits_per_class = first_choice[test + 2:test + 3]
                                                or_classes.append(class_item + ":" + str(credits_per_class))

                                                second_choice = fall_classes[index + 1].get_text()
                                                test = second_choice.index(":")
                                                # Proceed with the logic if the colon is found
                                                # For example, split the string
                                                class_item = second_choice[0:test]
                                                credits_per_class = second_choice[test + 2:test + 3]
                                                or_classes.append(class_item + ":" + str(credits_per_class))
                                                fall_sem.append(or_classes)
                                                index += 2
                                            else:
                                                index += 1

                                    # do the same thing with spring classes
                                    index = 0
                                    while index < len(spring_classes):
                                        class_and_credits = spring_classes[index].get_text()
                                        try:
                                            test = class_and_credits.index(":")
                                            # Proceed with the logic if the colon is found
                                            # For example, split the string
                                            class_item = class_and_credits[0:test - 13]
                                            credits_per_class = class_and_credits[test + 2:test + 3]
                                            spring_sem.append(class_item + ":" + str(credits_per_class))
                                            index += 1
                                        except ValueError:
                                            # Skip the item or handle it in case of missing colon
                                            # print("Colon not found, skipping this entry.")
                                            if class_and_credits == "or":
                                                or_classes = []
                                                if len(spring_sem) > 0:
                                                    spring_sem.pop(len(spring_sem) - 1)
                                                first_choice = spring_classes[index - 1].get_text()

                                                test = first_choice.index(":")
                                                # Proceed with the logic if the colon is found
                                                # For example, split the string
                                                class_item = first_choice[0:test - 13]
                                                credits_per_class = first_choice[test + 2:test + 3]
                                                or_classes.append(class_item + ":" + str(credits_per_class))

                                                second_choice = spring_classes[index + 1].get_text()
                                                test = second_choice.index(":")
                                                # Proceed with the logic if the colon is found
                                                # For example, split the string
                                                class_item = second_choice[0:test]
                                                credits_per_class = second_choice[test + 2:test + 3]
                                                or_classes.append(class_item + ":" + str(credits_per_class))
                                                spring_sem.append(or_classes)
                                                index += 2
                                            else:
                                                index += 1
                                    # add all the courses into the requirements
                                    classes_and_requirements[degree[0]]["First Year"]["Fall"] = fall_sem
                                    classes_and_requirements[degree[0]]["First Year"]["Spring"] = spring_sem
                                    # print(classes_and_requirements)
                                elif i == 1:
                                    # print("Sophomore year loading")
                                    index = 0
                                    while index < len(fall_classes):
                                        class_and_credits = fall_classes[index].get_text()
                                        try:
                                            test = class_and_credits.index(":")
                                            # Proceed with the logic if the colon is found
                                            # For example, split the string
                                            class_item = class_and_credits[0:test - 13]
                                            credits_per_class = class_and_credits[test + 2:test + 3]
                                            fall_sem.append(class_item + ":" + str(credits_per_class))
                                            index += 1
                                        except ValueError:
                                            # Skip the item or handle it in case of missing colon
                                            # print("Colon not found, skipping this entry.")
                                            if class_and_credits == "or":
                                                or_classes = []
                                                if len(fall_sem) > 0:
                                                    fall_sem.pop(len(fall_sem) - 1)
                                                first_choice = fall_classes[index - 1].get_text()

                                                test = first_choice.index(":")
                                                # Proceed with the logic if the colon is found
                                                # For example, split the string
                                                class_item = first_choice[0:test - 13]
                                                credits_per_class = first_choice[test + 2:test + 3]
                                                or_classes.append(class_item + ":" + str(credits_per_class))

                                                second_choice = fall_classes[index + 1].get_text()
                                                test = second_choice.index(":")
                                                # Proceed with the logic if the colon is found
                                                # For example, split the string
                                                class_item = second_choice[0:test]
                                                credits_per_class = second_choice[test + 2:test + 3]
                                                or_classes.append(class_item + ":" + str(credits_per_class))
                                                fall_sem.append(or_classes)
                                                index += 2
                                                # testign
                                            else:
                                                index += 1
                                    # do the same thing with spring classes
                                    index = 0
                                    while index < len(spring_classes):
                                        class_and_credits = spring_classes[index].get_text()
                                        try:
                                            test = class_and_credits.index(":")
                                            # Proceed with the logic if the colon is found
                                            # For example, split the string
                                            class_item = class_and_credits[0:test - 13]
                                            credits_per_class = class_and_credits[test + 2:test + 3]
                                            spring_sem.append(class_item + ":" + str(credits_per_class))
                                            index += 1
                                        except ValueError:
                                            # Skip the item or handle it in case of missing colon
                                            # print("Colon not found, skipping this entry.")
                                            if class_and_credits == "or":
                                                or_classes = []
                                                if len(spring_sem) > 0:
                                                    spring_sem.pop(len(spring_sem) - 1)
                                                first_choice = spring_classes[index - 1].get_text()

                                                test = first_choice.index(":")
                                                # Proceed with the logic if the colon is found
                                                # For example, split the string
                                                class_item = first_choice[0:test - 13]
                                                credits_per_class = first_choice[test + 2:test + 3]
                                                or_classes.append(class_item + ":" + str(credits_per_class))

                                                second_choice = spring_classes[index + 1].get_text()
                                                test = second_choice.index(":")
                                                # Proceed with the logic if the colon is found
                                                # For example, split the string
                                                class_item = second_choice[0:test]
                                                credits_per_class = second_choice[test + 2:test + 3]
                                                or_classes.append(class_item + ":" + str(credits_per_class))
                                                spring_sem.append(or_classes)
                                                index += 2
                                            else:
                                                index += 1
                                    # add all the courses into the requirements
                                    classes_and_requirements[degree[0]]["Second Year"]["Fall"] = fall_sem
                                    classes_and_requirements[degree[0]]["Second Year"]["Spring"] = spring_sem
                                    # print(classes_and_requirements)
                                    # sys.exit(1)




                                # TO DO
                                # Arch semesters are different. Approach must be different.
                                elif i == 2:
                                    print(arch_classes)
                                    print(arch_sem)
                                    return
                                    index = 0
                                    while index < len(fall_classes):
                                        class_and_credits = fall_classes[index].get_text()
                                        try:
                                            test = class_and_credits.index(":")
                                            # Proceed with the logic if the colon is found
                                            # For example, split the string
                                            class_item = class_and_credits[0:test - 13]
                                            credits_per_class = class_and_credits[test + 2:test + 3]
                                            fall_sem.append(class_item + ":" + str(credits_per_class))
                                            index += 1
                                        except ValueError:
                                            # Skip the item or handle it in case of missing colon
                                            # print("Colon not found, skipping this entry.")
                                            if class_and_credits == "or":
                                                or_classes = []
                                                if len(fall_sem) > 0:
                                                    fall_sem.pop(len(fall_sem) - 1)
                                                first_choice = fall_classes[index - 1].get_text()

                                                test = first_choice.index(":")
                                                # Proceed with the logic if the colon is found
                                                # For example, split the string
                                                class_item = first_choice[0:test - 13]
                                                credits_per_class = first_choice[test + 2:test + 3]
                                                or_classes.append(class_item + ":" + str(credits_per_class))

                                                second_choice = fall_classes[index + 1].get_text()
                                                test = second_choice.index(":")
                                                # Proceed with the logic if the colon is found
                                                # For example, split the string
                                                class_item = second_choice[0:test]
                                                credits_per_class = second_choice[test + 2:test + 3]
                                                or_classes.append(class_item + ":" + str(credits_per_class))
                                                fall_sem.append(or_classes)
                                                index += 2
                                            else:
                                                index += 1
                                    # do the same thing with spring classes
                                    index = 0
                                    while index < len(spring_classes):
                                        class_and_credits = spring_classes[index].get_text()
                                        try:
                                            test = class_and_credits.index(":")
                                            # Proceed with the logic if the colon is found
                                            # For example, split the string
                                            class_item = class_and_credits[0:test - 13]
                                            credits_per_class = class_and_credits[test + 2:test + 3]
                                            spring_sem.append(class_item + ":" + str(credits_per_class))
                                            index += 1
                                        except ValueError:
                                            # Skip the item or handle it in case of missing colon
                                            # print("Colon not found, skipping this entry.")
                                            if class_and_credits == "or":
                                                or_classes = []
                                                if len(spring_sem) > 0:
                                                    spring_sem.pop(len(spring_sem) - 1)
                                                first_choice = spring_classes[index - 1].get_text()

                                                test = first_choice.index(":")
                                                # Proceed with the logic if the colon is found
                                                # For example, split the string
                                                class_item = first_choice[0:test - 13]
                                                credits_per_class = first_choice[test + 2:test + 3]
                                                or_classes.append(class_item + ":" + str(credits_per_class))

                                                second_choice = spring_classes[index + 1].get_text()
                                                test = second_choice.index(":")
                                                # Proceed with the logic if the colon is found
                                                # For example, split the string
                                                class_item = second_choice[0:test]
                                                credits_per_class = second_choice[test + 2:test + 3]
                                                or_classes.append(class_item + ":" + str(credits_per_class))
                                                spring_sem.append(or_classes)
                                                index += 2
                                            else:
                                                index += 1
                                    classes_and_requirements[degree[0]]["Third Year"]["Fall"] = fall_sem
                                    classes_and_requirements[degree[0]]["Third Year"]["Spring"] = spring_sem







                                else:
                                    index = 0
                                    while index < len(fall_classes):
                                        class_and_credits = fall_classes[index].get_text()
                                        try:
                                            test = class_and_credits.index(":")
                                            # Proceed with the logic if the colon is found
                                            # For example, split the string
                                            class_item = class_and_credits[0:test - 13]
                                            credits_per_class = class_and_credits[test + 2:test + 3]
                                            fall_sem.append(class_item + ":" + str(credits_per_class))
                                            index += 1
                                        except ValueError:
                                            # Skip the item or handle it in case of missing colon
                                            # print("Colon not found, skipping this entry.")
                                            if class_and_credits == "or":
                                                or_classes = []
                                                if len(fall_sem) > 0:
                                                    fall_sem.pop(len(fall_sem) - 1)
                                                first_choice = fall_classes[index - 1].get_text()

                                                test = first_choice.index(":")
                                                # Proceed with the logic if the colon is found
                                                # For example, split the string
                                                class_item = first_choice[0:test - 13]
                                                credits_per_class = first_choice[test + 2:test + 3]
                                                or_classes.append(class_item + ":" + str(credits_per_class))

                                                second_choice = fall_classes[index + 1].get_text()
                                                test = second_choice.index(":")
                                                # Proceed with the logic if the colon is found
                                                # For example, split the string
                                                class_item = second_choice[0:test]
                                                credits_per_class = second_choice[test + 2:test + 3]
                                                or_classes.append(class_item + ":" + str(credits_per_class))
                                                fall_sem.append(or_classes)
                                                index += 2
                                            else:
                                                index += 1
                                    # do the same thing with spring classes
                                    index = 0
                                    while index < len(spring_classes):
                                        class_and_credits = spring_classes[index].get_text()
                                        try:
                                            test = class_and_credits.index(":")
                                            # Proceed with the logic if the colon is found
                                            # For example, split the string
                                            class_item = class_and_credits[0:test - 13]
                                            credits_per_class = class_and_credits[test + 2:test + 3]
                                            spring_sem.append(class_item + ":" + str(credits_per_class))
                                            index += 1
                                        except ValueError:
                                            # Skip the item or handle it in case of missing colon
                                            # print("Colon not found, skipping this entry.")
                                            if class_and_credits == "or":
                                                or_classes = []
                                                if len(spring_sem) > 0:
                                                    spring_sem.pop(len(spring_sem) - 1)
                                                first_choice = spring_classes[index - 1].get_text()

                                                test = first_choice.index(":")
                                                # Proceed with the logic if the colon is found
                                                # For example, split the string
                                                class_item = first_choice[0:test - 13]
                                                credits_per_class = first_choice[test + 2:test + 3]
                                                or_classes.append(class_item + ":" + str(credits_per_class))

                                                second_choice = spring_classes[index + 1].get_text()
                                                test = second_choice.index(":")
                                                # Proceed with the logic if the colon is found
                                                # For example, split the string
                                                class_item = second_choice[0:test]
                                                credits_per_class = second_choice[test + 2:test + 3]
                                                or_classes.append(class_item + ":" + str(credits_per_class))
                                                spring_sem.append(or_classes)
                                                index += 2
                                            else:
                                                index += 1
                                    # add all the courses into the requirements
                                    classes_and_requirements[degree[0]]["Fourth Year"]["Fall"] = fall_sem
                                    classes_and_requirements[degree[0]]["Fourth Year"]["Spring"] = spring_sem
                            # return
                        # print(classes_and_requirements)

        break


if __name__ == "__main__":
    main()<|MERGE_RESOLUTION|>--- conflicted
+++ resolved
@@ -105,11 +105,7 @@
                             }
                         }
 
-<<<<<<< HEAD
-                        # ONE ISSUE FOR POP: Check if something exists in list. If not, dont pop.
-=======
                         # ONE ISSUE FOR POP: Check if something exists in list. If not, dont pop
->>>>>>> a1e8a2bd
 
                         link = degree[1]
                         requirements = requests.get(link)
